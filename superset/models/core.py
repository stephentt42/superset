--- conflicted
+++ resolved
@@ -240,12 +240,8 @@
     @property
     def parameters(self) -> Dict[str, Any]:
         # Build parameters if db_engine_spec is a subclass of BasicParametersMixin
-<<<<<<< HEAD
-        parameters = {"engine": self.backend, "database_name": self.database_name}
-=======
         parameters = {"engine": self.backend}
 
->>>>>>> e7640724
         if hasattr(self.db_engine_spec, "parameters_schema") and hasattr(
             self.db_engine_spec, "get_parameters_from_uri"
         ):
