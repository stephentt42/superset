--- conflicted
+++ resolved
@@ -20,7 +20,7 @@
 import React from 'react';
 import { styled } from '@superset-ui/core';
 import { Tooltip } from 'src/components/Tooltip';
-import Icons from 'src/components/Icons';
+import { Icon } from 'src/common/components';
 
 export interface InfoTooltipProps {
   className?: string;
@@ -75,11 +75,7 @@
       overlayStyle={overlayStyle}
       color={bgColor}
     >
-<<<<<<< HEAD
       <Icon name="info-solid-small" viewBox={viewBox} />
-=======
-      <Icons.InfoSolidSmall />
->>>>>>> 78895642
     </StyledTooltip>
   );
 }