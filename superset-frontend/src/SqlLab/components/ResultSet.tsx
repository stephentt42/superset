/**
 * Licensed to the Apache Software Foundation (ASF) under one
 * or more contributor license agreements.  See the NOTICE file
 * distributed with this work for additional information
 * regarding copyright ownership.  The ASF licenses this file
 * to you under the Apache License, Version 2.0 (the
 * "License"); you may not use this file except in compliance
 * with the License.  You may obtain a copy of the License at
 *
 *   http://www.apache.org/licenses/LICENSE-2.0
 *
 * Unless required by applicable law or agreed to in writing,
 * software distributed under the License is distributed on an
 * "AS IS" BASIS, WITHOUT WARRANTIES OR CONDITIONS OF ANY
 * KIND, either express or implied.  See the License for the
 * specific language governing permissions and limitations
 * under the License.
 */
import React, { CSSProperties } from 'react';
import { Alert, ButtonGroup } from 'react-bootstrap';
import rison from 'rison';
import ProgressBar from 'src/common/components/ProgressBar';
import moment from 'moment';
import { RadioChangeEvent } from 'antd/lib/radio';
import Button from 'src/components/Button';
import shortid from 'shortid';
import {
  styled,
  t,
  makeApi,
  SupersetClient,
  JsonResponse,
} from '@superset-ui/core';

import ErrorMessageWithStackTrace from 'src/components/ErrorMessage/ErrorMessageWithStackTrace';
import { SaveDatasetModal } from 'src/SqlLab/components/SaveDatasetModal';
import Loading from '../../components/Loading';
import ExploreCtasResultsButton from './ExploreCtasResultsButton';
import ExploreResultsButton from './ExploreResultsButton';
import HighlightedSql from './HighlightedSql';
import FilterableTable from '../../components/FilterableTable/FilterableTable';
import QueryStateLabel from './QueryStateLabel';
import CopyToClipboard from '../../components/CopyToClipboard';
import { prepareCopyToClipboardTabularData } from '../../utils/common';
import { exploreChart } from '../../explore/exploreUtils';
import { CtasEnum } from '../actions/sqlLab';
import { Query } from '../types';

const updateDataset = async (
  datasetId: number,
  dbId: number,
  sql: string,
  columns: Array<Record<string, any>>,
  overrideColumns: boolean,
) => {
  const endpoint = `api/v1/dataset/${datasetId}?override_columns=${overrideColumns}`;
  const headers = { 'Content-Type': 'application/json' };
  const body = JSON.stringify({
    sql,
    columns,
    database_id: dbId,
  });

  const data: JsonResponse = await SupersetClient.put({
    endpoint,
    headers,
    body,
  });
  return data.json.result;
};

const SEARCH_HEIGHT = 46;

enum DatasetRadioState {
  SAVE_NEW = 1,
  OVERWRITE_DATASET = 2,
}

const EXPLORE_CHART_DEFAULT = {
  metrics: [],
  groupby: [],
  time_range: 'No filter',
  viz_type: 'table',
};

const LOADING_STYLES: CSSProperties = { position: 'relative', minHeight: 100 };

interface DatasetOption {
  datasetId: number;
  datasetName: string;
}

interface DatasetOptionAutocomplete {
  value: string;
  datasetId: number;
}

interface ResultSetProps {
  actions: Record<string, any>;
  cache?: boolean;
  csv?: boolean;
  database?: Record<string, any>;
  displayLimit: number;
  height: number;
  query: Query;
  search?: boolean;
  showSql?: boolean;
  visualize?: boolean;
}

interface ResultSetState {
  searchText: string;
  showExploreResultsButton: boolean;
  data: Record<string, any>[];
  showSaveDatasetModal: boolean;
  newSaveDatasetName: string;
  userDatasetsOwned: DatasetOption[];
  saveDatasetRadioBtnState: number;
  shouldOverwriteDataSet: boolean;
  datasetToOverwrite: Record<string, any>;
  saveModalAutocompleteValue: string;
  userDatasetOptions: DatasetOptionAutocomplete[];
}

// Making text render line breaks/tabs as is as monospace,
// but wrapping text too so text doesn't overflow
const MonospaceDiv = styled.div`
  font-family: ${({ theme }) => theme.typography.families.monospace};
  white-space: pre;
  word-break: break-word;
  overflow-x: auto;
  white-space: pre-wrap;
`;

export default class ResultSet extends React.PureComponent<
  ResultSetProps,
  ResultSetState
> {
  static defaultProps = {
    cache: false,
    csv: true,
    database: {},
    search: true,
    showSql: false,
    visualize: true,
  };

  constructor(props: ResultSetProps) {
    super(props);
    this.state = {
      searchText: '',
      showExploreResultsButton: false,
      data: [],
      showSaveDatasetModal: false,
      newSaveDatasetName: this.getDefaultDatasetName(),
      userDatasetsOwned: [],
      saveDatasetRadioBtnState: DatasetRadioState.SAVE_NEW,
      shouldOverwriteDataSet: false,
      datasetToOverwrite: {},
      saveModalAutocompleteValue: '',
      userDatasetOptions: [],
    };

    this.changeSearch = this.changeSearch.bind(this);
    this.fetchResults = this.fetchResults.bind(this);
    this.popSelectStar = this.popSelectStar.bind(this);
    this.reFetchQueryResults = this.reFetchQueryResults.bind(this);
    this.toggleExploreResultsButton = this.toggleExploreResultsButton.bind(
      this,
    );
    this.handleSaveInDataset = this.handleSaveInDataset.bind(this);
    this.handleHideSaveModal = this.handleHideSaveModal.bind(this);
    this.handleDatasetNameChange = this.handleDatasetNameChange.bind(this);
    this.handleSaveDatasetRadioBtnState = this.handleSaveDatasetRadioBtnState.bind(
      this,
    );
    this.handleOverwriteCancel = this.handleOverwriteCancel.bind(this);
    this.handleOverwriteDataset = this.handleOverwriteDataset.bind(this);
    this.handleOverwriteDatasetOption = this.handleOverwriteDatasetOption.bind(
      this,
    );
    this.handleSaveDatasetModalSearch = this.handleSaveDatasetModalSearch.bind(
      this,
    );
    this.handleFilterAutocompleteOption = this.handleFilterAutocompleteOption.bind(
      this,
    );
    this.handleOnChangeAutoComplete = this.handleOnChangeAutoComplete.bind(
      this,
    );
    this.handleExploreBtnClick = this.handleExploreBtnClick.bind(this);
  }

  async componentDidMount() {
    // only do this the first time the component is rendered/mounted
    this.reRunQueryIfSessionTimeoutErrorOnMount();

    const appContainer = document.getElementById('app');
    const bootstrapData = JSON.parse(
      appContainer?.getAttribute('data-bootstrap') || '{}',
    );

<<<<<<< HEAD
    const queryParams = rison.encode({
      filters: [
        {
          col: 'owners',
          opr: 'rel_m_m',
          value: bootstrapData.user.userId,
        },
      ],
      order_column: 'changed_on_delta_humanized',
      order_direction: 'desc',
    });

    const response = await makeApi({
      method: 'GET',
      endpoint: `/api/v1/dataset?q=${queryParams}`,
    })({});

    const userDatasetsOwned = response.result.map(
      (r: { table_name: string; id: number }) => ({
        datasetName: r.table_name,
        datasetId: r.id,
      }),
    );
=======
    if (bootstrapData.user && bootstrapData.user.id) {
      const datasets = await getByUser(bootstrapData.user.userId);
      const userDatasetsOwned = datasets.map(
        (r: { table_name: string; id: number }) => ({
          datasetName: r.table_name,
          datasetId: r.id,
        }),
      );
>>>>>>> 24fccdb2

      this.setState({ userDatasetsOwned });
    }
  }

  UNSAFE_componentWillReceiveProps(nextProps: ResultSetProps) {
    // when new results comes in, save them locally and clear in store
    if (
      this.props.cache &&
      !nextProps.query.cached &&
      nextProps.query.results &&
      nextProps.query.results.data &&
      nextProps.query.results.data.length > 0
    ) {
      this.setState({ data: nextProps.query.results.data }, () =>
        this.clearQueryResults(nextProps.query),
      );
    }
    if (
      nextProps.query.resultsKey &&
      nextProps.query.resultsKey !== this.props.query.resultsKey
    ) {
      this.fetchResults(nextProps.query);
    }
  }

  getDefaultDatasetName = () => {
    return `${this.props.query.tab} ${moment().format('MM/DD/YYYY HH:mm:ss')}`;
  };

  handleOnChangeAutoComplete = () => {
    this.setState({ datasetToOverwrite: {} });
  };

  handleOverwriteDataset = async () => {
    const { sql, results, dbId } = this.props.query;
    const { datasetToOverwrite } = this.state;

    await updateDataset(
      datasetToOverwrite.datasetId,
      dbId,
      sql,
      results.selected_columns.map(d => ({ column_name: d.name })),
      true,
    );

    this.setState({
      showSaveDatasetModal: false,
      shouldOverwriteDataSet: false,
      datasetToOverwrite: {},
      newSaveDatasetName: this.getDefaultDatasetName(),
    });

    exploreChart({
      ...EXPLORE_CHART_DEFAULT,
      datasource: `${datasetToOverwrite.datasetId}__table`,
      all_columns: results.selected_columns.map(d => d.name),
    });
  };

  handleSaveInDataset = () => {
    // if user wants to overwrite a dataset we need to prompt them
    if (
      this.state.saveDatasetRadioBtnState ===
      DatasetRadioState.OVERWRITE_DATASET
    ) {
      this.setState({ shouldOverwriteDataSet: true });
      return;
    }

    const { schema, sql, dbId, templateParams } = this.props.query;
    const selectedColumns = this.props.query?.results?.selected_columns || [];

    this.props.actions
      .createDatasource({
        schema,
        sql,
        dbId,
        templateParams,
        datasourceName: this.state.newSaveDatasetName,
        columns: selectedColumns,
      })
      .then((data: { table_id: number }) => {
        exploreChart({
          datasource: `${data.table_id}__table`,
          metrics: [],
          groupby: [],
          time_range: 'No filter',
          viz_type: 'table',
          all_columns: selectedColumns.map(c => c.name),
          row_limit: 1000,
        });
      })
      .catch(() => {
        this.props.actions.addDangerToast(
          t('An error occurred saving dataset'),
        );
      });

    this.setState({
      showSaveDatasetModal: false,
      newSaveDatasetName: this.getDefaultDatasetName(),
    });
  };

  handleOverwriteDatasetOption = (
    _data: string,
    option: Record<string, any>,
  ) => {
    this.setState({ datasetToOverwrite: option });
  };

  handleDatasetNameChange = (e: React.FormEvent<HTMLInputElement>) => {
    // @ts-expect-error
    this.setState({ newSaveDatasetName: e.target.value });
  };

  handleHideSaveModal = () => {
    this.setState({
      showSaveDatasetModal: false,
      shouldOverwriteDataSet: false,
    });
  };

  handleSaveDatasetRadioBtnState = (e: RadioChangeEvent) => {
    this.setState({ saveDatasetRadioBtnState: Number(e.target.value) });
  };

  handleOverwriteCancel = () => {
    this.setState({ shouldOverwriteDataSet: false, datasetToOverwrite: {} });
  };

  handleExploreBtnClick = () => {
    this.setState({
      showSaveDatasetModal: true,
    });
  };

  handleSaveDatasetModalSearch = (searchText: string) => {
    // Making sure that autocomplete input has a value before rendering the dropdown
    // Transforming the userDatasetsOwned data for SaveModalComponent)
    const { userDatasetsOwned } = this.state;
    const userDatasets = !searchText
      ? []
      : userDatasetsOwned.map(d => ({
          value: d.datasetName,
          datasetId: d.datasetId,
        }));

    this.setState({ userDatasetOptions: userDatasets });
  };

  handleFilterAutocompleteOption = (
    inputValue: string,
    option: { value: string; datasetId: number },
  ) => {
    return option.value.toLowerCase().includes(inputValue.toLowerCase());
  };

  clearQueryResults(query: Query) {
    this.props.actions.clearQueryResults(query);
  }

  popSelectStar(tempSchema: string | null, tempTable: string) {
    const qe = {
      id: shortid.generate(),
      title: tempTable,
      autorun: false,
      dbId: this.props.query.dbId,
      sql: `SELECT * FROM ${tempSchema ? `${tempSchema}.` : ''}${tempTable}`,
    };
    this.props.actions.addQueryEditor(qe);
  }

  toggleExploreResultsButton() {
    this.setState(prevState => ({
      showExploreResultsButton: !prevState.showExploreResultsButton,
    }));
  }

  changeSearch(event: React.ChangeEvent<HTMLInputElement>) {
    this.setState({ searchText: event.target.value });
  }

  fetchResults(query: Query) {
    this.props.actions.fetchQueryResults(query, this.props.displayLimit);
  }

  reFetchQueryResults(query: Query) {
    this.props.actions.reFetchQueryResults(query);
  }

  reRunQueryIfSessionTimeoutErrorOnMount() {
    const { query } = this.props;
    if (
      query.errorMessage &&
      query.errorMessage.indexOf('session timed out') > 0
    ) {
      this.props.actions.runQuery(query, true);
    }
  }

  renderControls() {
    if (this.props.search || this.props.visualize || this.props.csv) {
      let { data } = this.props.query.results;
      if (this.props.cache && this.props.query.cached) {
        ({ data } = this.state);
      }

      // Added compute logic to stop user from being able to Save & Explore
      const {
        saveDatasetRadioBtnState,
        newSaveDatasetName,
        datasetToOverwrite,
        saveModalAutocompleteValue,
        shouldOverwriteDataSet,
        userDatasetOptions,
        showSaveDatasetModal,
      } = this.state;
      const disableSaveAndExploreBtn =
        (saveDatasetRadioBtnState === DatasetRadioState.SAVE_NEW &&
          newSaveDatasetName.length === 0) ||
        (saveDatasetRadioBtnState === DatasetRadioState.OVERWRITE_DATASET &&
          Object.keys(datasetToOverwrite).length === 0 &&
          saveModalAutocompleteValue.length === 0);

      return (
        <div className="ResultSetControls">
          <SaveDatasetModal
            visible={showSaveDatasetModal}
            onOk={this.handleSaveInDataset}
            saveDatasetRadioBtnState={saveDatasetRadioBtnState}
            shouldOverwriteDataset={shouldOverwriteDataSet}
            defaultCreateDatasetValue={newSaveDatasetName}
            userDatasetOptions={userDatasetOptions}
            disableSaveAndExploreBtn={disableSaveAndExploreBtn}
            onHide={this.handleHideSaveModal}
            handleDatasetNameChange={this.handleDatasetNameChange}
            handleSaveDatasetRadioBtnState={this.handleSaveDatasetRadioBtnState}
            handleOverwriteCancel={this.handleOverwriteCancel}
            handleOverwriteDataset={this.handleOverwriteDataset}
            handleOverwriteDatasetOption={this.handleOverwriteDatasetOption}
            handleSaveDatasetModalSearch={this.handleSaveDatasetModalSearch}
            filterAutocompleteOption={this.handleFilterAutocompleteOption}
            onChangeAutoComplete={this.handleOnChangeAutoComplete}
          />
          <div className="ResultSetButtons">
            {this.props.visualize &&
              this.props.database &&
              this.props.database.allows_virtual_table_explore && (
                <ExploreResultsButton
                  // @ts-ignore Redux types are difficult to work with, ignoring for now
                  query={this.props.query}
                  database={this.props.database}
                  actions={this.props.actions}
                  onClick={this.handleExploreBtnClick}
                />
              )}
            {this.props.csv && (
              <Button
                buttonSize="small"
                href={`/superset/csv/${this.props.query.id}`}
              >
                <i className="fa fa-file-text-o" /> {t('.CSV')}
              </Button>
            )}

            <CopyToClipboard
              text={prepareCopyToClipboardTabularData(data)}
              wrapped={false}
              copyNode={
                <Button buttonSize="small">
                  <i className="fa fa-clipboard" /> {t('Clipboard')}
                </Button>
              }
            />
          </div>
          {this.props.search && (
            <input
              type="text"
              onChange={this.changeSearch}
              value={this.state.searchText}
              className="form-control input-sm"
              placeholder={t('Filter Results')}
            />
          )}
        </div>
      );
    }
    return <div className="noControls" />;
  }

  render() {
    const { query } = this.props;
    const height = Math.max(
      0,
      this.props.search ? this.props.height - SEARCH_HEIGHT : this.props.height,
    );
    let sql;
    let exploreDBId = query.dbId;
    if (this.props.database && this.props.database.explore_database_id) {
      exploreDBId = this.props.database.explore_database_id;
    }

    if (this.props.showSql) {
      sql = <HighlightedSql sql={query.sql} />;
    }

    if (query.state === 'stopped') {
      return <Alert bsStyle="warning">Query was stopped</Alert>;
    }
    if (query.state === 'failed') {
      return (
        <div className="result-set-error-message">
          <ErrorMessageWithStackTrace
            title={t('Database Error')}
            error={query?.errors?.[0]}
            subtitle={<MonospaceDiv>{query.errorMessage}</MonospaceDiv>}
            copyText={query.errorMessage || undefined}
            link={query.link}
            source="sqllab"
          />
        </div>
      );
    }
    if (query.state === 'success' && query.ctas) {
      const { tempSchema, tempTable } = query;
      let object = 'Table';
      if (query.ctas_method === CtasEnum.VIEW) {
        object = 'View';
      }
      return (
        <div>
          <Alert bsStyle="info">
            {t(object)} [
            <strong>
              {tempSchema ? `${tempSchema}.` : ''}
              {tempTable}
            </strong>
            ] {t('was created')} &nbsp;
            <ButtonGroup>
              <Button
                buttonSize="small"
                className="m-r-5"
                onClick={() => this.popSelectStar(tempSchema, tempTable)}
              >
                {t('Query in a new tab')}
              </Button>
              <ExploreCtasResultsButton
                // @ts-ignore Redux types are difficult to work with, ignoring for now
                table={tempTable}
                schema={tempSchema}
                dbId={exploreDBId}
                database={this.props.database}
                actions={this.props.actions}
              />
            </ButtonGroup>
          </Alert>
        </div>
      );
    }
    if (query.state === 'success' && query.results) {
      const { results } = query;
      let data;
      if (this.props.cache && query.cached) {
        ({ data } = this.state);
      } else if (results && results.data) {
        ({ data } = results);
      }
      if (data && data.length > 0) {
        const expandedColumns = results.expanded_columns
          ? results.expanded_columns.map(col => col.name)
          : [];
        return (
          <>
            {this.renderControls()}
            {sql}
            <FilterableTable
              data={data}
              orderedColumnKeys={results.columns.map(col => col.name)}
              height={height}
              filterText={this.state.searchText}
              expandedColumns={expandedColumns}
            />
          </>
        );
      }
      if (data && data.length === 0) {
        return (
          <Alert bsStyle="warning">{t('The query returned no data')}</Alert>
        );
      }
    }
    if (query.cached || (query.state === 'success' && !query.results)) {
      if (query.isDataPreview) {
        return (
          <Button
            buttonSize="sm"
            className="fetch"
            buttonStyle="primary"
            onClick={() =>
              this.reFetchQueryResults({
                ...query,
                isDataPreview: true,
              })
            }
          >
            {t('Fetch data preview')}
          </Button>
        );
      }
      if (query.resultsKey) {
        return (
          <Button
            buttonSize="sm"
            className="fetch"
            buttonStyle="primary"
            onClick={() => this.fetchResults(query)}
          >
            {t('Refetch Results')}
          </Button>
        );
      }
    }
    let progressBar;
    let trackingUrl;
    if (query.progress > 0) {
      progressBar = (
        <ProgressBar
          percent={parseInt(query.progress.toFixed(0), 10)}
          striped
        />
      );
    }
    if (query.trackingUrl) {
      trackingUrl = (
        <Button
          buttonSize="small"
          onClick={() => query.trackingUrl && window.open(query.trackingUrl)}
        >
          {t('Track Job')}
        </Button>
      );
    }
    const progressMsg =
      query && query.extra && query.extra.progress
        ? query.extra.progress
        : null;
    return (
      <div style={LOADING_STYLES}>
        <div>{!progressBar && <Loading position="normal" />}</div>
        <QueryStateLabel query={query} />
        <div>
          {progressMsg && <Alert bsStyle="success">{progressMsg}</Alert>}
        </div>
        <div>{progressBar}</div>
        <div>{trackingUrl}</div>
      </div>
    );
  }
}<|MERGE_RESOLUTION|>--- conflicted
+++ resolved
@@ -200,40 +200,30 @@
       appContainer?.getAttribute('data-bootstrap') || '{}',
     );
 
-<<<<<<< HEAD
-    const queryParams = rison.encode({
-      filters: [
-        {
-          col: 'owners',
-          opr: 'rel_m_m',
-          value: bootstrapData.user.userId,
-        },
-      ],
-      order_column: 'changed_on_delta_humanized',
-      order_direction: 'desc',
-    });
-
-    const response = await makeApi({
-      method: 'GET',
-      endpoint: `/api/v1/dataset?q=${queryParams}`,
-    })({});
-
-    const userDatasetsOwned = response.result.map(
-      (r: { table_name: string; id: number }) => ({
-        datasetName: r.table_name,
-        datasetId: r.id,
-      }),
-    );
-=======
     if (bootstrapData.user && bootstrapData.user.id) {
-      const datasets = await getByUser(bootstrapData.user.userId);
-      const userDatasetsOwned = datasets.map(
+      const queryParams = rison.encode({
+        filters: [
+          {
+            col: 'owners',
+            opr: 'rel_m_m',
+            value: bootstrapData.user.userId,
+          },
+        ],
+        order_column: 'changed_on_delta_humanized',
+        order_direction: 'desc',
+      });
+
+      const response = await makeApi({
+        method: 'GET',
+        endpoint: `/api/v1/dataset?q=${queryParams}`,
+      })({});
+
+      const userDatasetsOwned = response.result.map(
         (r: { table_name: string; id: number }) => ({
           datasetName: r.table_name,
           datasetId: r.id,
         }),
       );
->>>>>>> 24fccdb2
 
       this.setState({ userDatasetsOwned });
     }
