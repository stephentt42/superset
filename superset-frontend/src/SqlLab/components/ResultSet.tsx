/**
 * Licensed to the Apache Software Foundation (ASF) under one
 * or more contributor license agreements.  See the NOTICE file
 * distributed with this work for additional information
 * regarding copyright ownership.  The ASF licenses this file
 * to you under the Apache License, Version 2.0 (the
 * "License"); you may not use this file except in compliance
 * with the License.  You may obtain a copy of the License at
 *
 *   http://www.apache.org/licenses/LICENSE-2.0
 *
 * Unless required by applicable law or agreed to in writing,
 * software distributed under the License is distributed on an
 * "AS IS" BASIS, WITHOUT WARRANTIES OR CONDITIONS OF ANY
 * KIND, either express or implied.  See the License for the
 * specific language governing permissions and limitations
 * under the License.
 */
import React, { CSSProperties } from 'react';
import { Alert, ButtonGroup } from 'react-bootstrap';
import rison from 'rison';
import ProgressBar from 'src/common/components/ProgressBar';
import moment from 'moment';
import { RadioChangeEvent } from 'antd/lib/radio';
import Button from 'src/components/Button';
import shortid from 'shortid';
<<<<<<< HEAD
import {
  styled,
  t,
  makeApi,
  SupersetClient,
  JsonResponse,
} from '@superset-ui/core';

import ErrorMessageWithStackTrace from 'src/components/ErrorMessage/ErrorMessageWithStackTrace';
import { SaveDatasetModal } from 'src/SqlLab/components/SaveDatasetModal';
=======
import rison from 'rison';
import { styled, t, makeApi } from '@superset-ui/core';
import { debounce } from 'lodash';

import ErrorMessageWithStackTrace from 'src/components/ErrorMessage/ErrorMessageWithStackTrace';
import { SaveDatasetModal } from 'src/SqlLab/components/SaveDatasetModal';
import { put as updateDatset } from 'src/api/dataset';
>>>>>>> ddbcf5b0
import Loading from '../../components/Loading';
import ExploreCtasResultsButton from './ExploreCtasResultsButton';
import ExploreResultsButton from './ExploreResultsButton';
import HighlightedSql from './HighlightedSql';
import FilterableTable from '../../components/FilterableTable/FilterableTable';
import QueryStateLabel from './QueryStateLabel';
import CopyToClipboard from '../../components/CopyToClipboard';
import { prepareCopyToClipboardTabularData } from '../../utils/common';
import { exploreChart } from '../../explore/exploreUtils';
import { CtasEnum } from '../actions/sqlLab';
import { Query } from '../types';

const updateDataset = async (
  datasetId: number,
  dbId: number,
  sql: string,
  columns: Array<Record<string, any>>,
  overrideColumns: boolean,
) => {
  const endpoint = `api/v1/dataset/${datasetId}?override_columns=${overrideColumns}`;
  const headers = { 'Content-Type': 'application/json' };
  const body = JSON.stringify({
    sql,
    columns,
    database_id: dbId,
  });

  const data: JsonResponse = await SupersetClient.put({
    endpoint,
    headers,
    body,
  });
  return data.json.result;
};

const SEARCH_HEIGHT = 46;

enum DatasetRadioState {
  SAVE_NEW = 1,
  OVERWRITE_DATASET = 2,
}

const EXPLORE_CHART_DEFAULT = {
  metrics: [],
  groupby: [],
  time_range: 'No filter',
  viz_type: 'table',
};

const LOADING_STYLES: CSSProperties = { position: 'relative', minHeight: 100 };

interface DatasetOptionAutocomplete {
  value: string;
  datasetId: number;
}

interface ResultSetProps {
  actions: Record<string, any>;
  cache?: boolean;
  csv?: boolean;
  database?: Record<string, any>;
  displayLimit: number;
  height: number;
  query: Query;
  search?: boolean;
  showSql?: boolean;
  visualize?: boolean;
}

interface ResultSetState {
  searchText: string;
  showExploreResultsButton: boolean;
  data: Record<string, any>[];
  showSaveDatasetModal: boolean;
  newSaveDatasetName: string;
  saveDatasetRadioBtnState: number;
  shouldOverwriteDataSet: boolean;
  datasetToOverwrite: Record<string, any>;
  saveModalAutocompleteValue: string;
  userDatasetOptions: DatasetOptionAutocomplete[];
}

// Making text render line breaks/tabs as is as monospace,
// but wrapping text too so text doesn't overflow
const MonospaceDiv = styled.div`
  font-family: ${({ theme }) => theme.typography.families.monospace};
  white-space: pre;
  word-break: break-word;
  overflow-x: auto;
  white-space: pre-wrap;
`;

export default class ResultSet extends React.PureComponent<
  ResultSetProps,
  ResultSetState
> {
  static defaultProps = {
    cache: false,
    csv: true,
    database: {},
    search: true,
    showSql: false,
    visualize: true,
  };

  constructor(props: ResultSetProps) {
    super(props);
    this.state = {
      searchText: '',
      showExploreResultsButton: false,
      data: [],
      showSaveDatasetModal: false,
      newSaveDatasetName: this.getDefaultDatasetName(),
      saveDatasetRadioBtnState: DatasetRadioState.SAVE_NEW,
      shouldOverwriteDataSet: false,
      datasetToOverwrite: {},
      saveModalAutocompleteValue: '',
      userDatasetOptions: [],
    };

    this.changeSearch = this.changeSearch.bind(this);
    this.fetchResults = this.fetchResults.bind(this);
    this.popSelectStar = this.popSelectStar.bind(this);
    this.reFetchQueryResults = this.reFetchQueryResults.bind(this);
    this.toggleExploreResultsButton = this.toggleExploreResultsButton.bind(
      this,
    );
    this.handleSaveInDataset = this.handleSaveInDataset.bind(this);
    this.handleHideSaveModal = this.handleHideSaveModal.bind(this);
    this.handleDatasetNameChange = this.handleDatasetNameChange.bind(this);
    this.handleSaveDatasetRadioBtnState = this.handleSaveDatasetRadioBtnState.bind(
      this,
    );
    this.handleOverwriteCancel = this.handleOverwriteCancel.bind(this);
    this.handleOverwriteDataset = this.handleOverwriteDataset.bind(this);
    this.handleOverwriteDatasetOption = this.handleOverwriteDatasetOption.bind(
      this,
    );
    this.handleSaveDatasetModalSearch = debounce(
      this.handleSaveDatasetModalSearch.bind(this),
      1000,
    );
    this.handleFilterAutocompleteOption = this.handleFilterAutocompleteOption.bind(
      this,
    );
    this.handleOnChangeAutoComplete = this.handleOnChangeAutoComplete.bind(
      this,
    );
    this.handleExploreBtnClick = this.handleExploreBtnClick.bind(this);
  }

  componentDidMount() {
    // only do this the first time the component is rendered/mounted
    this.reRunQueryIfSessionTimeoutErrorOnMount();
  }

  UNSAFE_componentWillReceiveProps(nextProps: ResultSetProps) {
    // when new results comes in, save them locally and clear in store
    if (
      this.props.cache &&
      !nextProps.query.cached &&
      nextProps.query.results &&
      nextProps.query.results.data &&
      nextProps.query.results.data.length > 0
    ) {
      this.setState({ data: nextProps.query.results.data }, () =>
        this.clearQueryResults(nextProps.query),
      );
    }
    if (
      nextProps.query.resultsKey &&
      nextProps.query.resultsKey !== this.props.query.resultsKey
    ) {
      this.fetchResults(nextProps.query);
    }
  }

  getDefaultDatasetName = () =>
    `${this.props.query.tab} ${moment().format('MM/DD/YYYY HH:mm:ss')}`;

  handleOnChangeAutoComplete = () => {
    this.setState({ datasetToOverwrite: {} });
  };

  handleOverwriteDataset = async () => {
    const { sql, results, dbId } = this.props.query;
    const { datasetToOverwrite } = this.state;

    await updateDataset(
      datasetToOverwrite.datasetId,
      dbId,
      sql,
      results.selected_columns.map(d => ({ column_name: d.name })),
      true,
    );

    this.setState({
      showSaveDatasetModal: false,
      shouldOverwriteDataSet: false,
      datasetToOverwrite: {},
      newSaveDatasetName: this.getDefaultDatasetName(),
    });

    exploreChart({
      ...EXPLORE_CHART_DEFAULT,
      datasource: `${datasetToOverwrite.datasetId}__table`,
      all_columns: results.selected_columns.map(d => d.name),
    });
  };

  handleSaveInDataset = () => {
    // if user wants to overwrite a dataset we need to prompt them
    if (
      this.state.saveDatasetRadioBtnState ===
      DatasetRadioState.OVERWRITE_DATASET
    ) {
      this.setState({ shouldOverwriteDataSet: true });
      return;
    }

    const { schema, sql, dbId, templateParams } = this.props.query;
    const selectedColumns = this.props.query?.results?.selected_columns || [];

    this.props.actions
      .createDatasource({
        schema,
        sql,
        dbId,
        templateParams,
        datasourceName: this.state.newSaveDatasetName,
        columns: selectedColumns,
      })
      .then((data: { table_id: number }) => {
        exploreChart({
          datasource: `${data.table_id}__table`,
          metrics: [],
          groupby: [],
          time_range: 'No filter',
          viz_type: 'table',
          all_columns: selectedColumns.map(c => c.name),
          row_limit: 1000,
        });
      })
      .catch(() => {
        this.props.actions.addDangerToast(
          t('An error occurred saving dataset'),
        );
      });

    this.setState({
      showSaveDatasetModal: false,
      newSaveDatasetName: this.getDefaultDatasetName(),
    });
  };

  handleOverwriteDatasetOption = (
    _data: string,
    option: Record<string, any>,
  ) => {
    this.setState({ datasetToOverwrite: option });
  };

  handleDatasetNameChange = (e: React.FormEvent<HTMLInputElement>) => {
    // @ts-expect-error
    this.setState({ newSaveDatasetName: e.target.value });
  };

  handleHideSaveModal = () => {
    this.setState({
      showSaveDatasetModal: false,
      shouldOverwriteDataSet: false,
    });
  };

  handleSaveDatasetRadioBtnState = (e: RadioChangeEvent) => {
    this.setState({ saveDatasetRadioBtnState: Number(e.target.value) });
  };

  handleOverwriteCancel = () => {
    this.setState({ shouldOverwriteDataSet: false, datasetToOverwrite: {} });
  };

  handleExploreBtnClick = () => {
    this.setState({
      showSaveDatasetModal: true,
    });
  };

  handleSaveDatasetModalSearch = async (searchText: string) => {
    // Making sure that autocomplete input has a value before rendering the dropdown
    // Transforming the userDatasetsOwned data for SaveModalComponent)
    const appContainer = document.getElementById('app');
    const bootstrapData = JSON.parse(
      appContainer?.getAttribute('data-bootstrap') || '{}',
    );

    if (bootstrapData.user && bootstrapData.user.userId) {
      const queryParams = rison.encode({
        filters: [
          {
            col: 'table_name',
            opr: 'ct',
            value: searchText,
          },
          {
            col: 'owners',
            opr: 'rel_m_m',
            value: bootstrapData.user.userId,
          },
        ],
        order_column: 'changed_on_delta_humanized',
        order_direction: 'desc',
      });

      const response = await makeApi({
        method: 'GET',
        endpoint: '/api/v1/dataset',
      })(`q=${queryParams}`);

      const userDatasetsOwned = response.result.map(
        (r: { table_name: string; id: number }) => ({
          value: r.table_name,
          datasetId: r.id,
        }),
      );

      this.setState({ userDatasetOptions: userDatasetsOwned });
    }
  };

  handleFilterAutocompleteOption = (
    inputValue: string,
    option: { value: string; datasetId: number },
<<<<<<< HEAD
  ) => {
    return option.value;
  };
=======
  ) => option.value.toLowerCase().includes(inputValue.toLowerCase());
>>>>>>> ddbcf5b0

  clearQueryResults(query: Query) {
    this.props.actions.clearQueryResults(query);
  }

  popSelectStar(tempSchema: string | null, tempTable: string) {
    const qe = {
      id: shortid.generate(),
      title: tempTable,
      autorun: false,
      dbId: this.props.query.dbId,
      sql: `SELECT * FROM ${tempSchema ? `${tempSchema}.` : ''}${tempTable}`,
    };
    this.props.actions.addQueryEditor(qe);
  }

  toggleExploreResultsButton() {
    this.setState(prevState => ({
      showExploreResultsButton: !prevState.showExploreResultsButton,
    }));
  }

  changeSearch(event: React.ChangeEvent<HTMLInputElement>) {
    this.setState({ searchText: event.target.value });
  }

  fetchResults(query: Query) {
    this.props.actions.fetchQueryResults(query, this.props.displayLimit);
  }

  reFetchQueryResults(query: Query) {
    this.props.actions.reFetchQueryResults(query);
  }

  reRunQueryIfSessionTimeoutErrorOnMount() {
    const { query } = this.props;
    if (
      query.errorMessage &&
      query.errorMessage.indexOf('session timed out') > 0
    ) {
      this.props.actions.runQuery(query, true);
    }
  }

  renderControls() {
    if (this.props.search || this.props.visualize || this.props.csv) {
      let { data } = this.props.query.results;
      if (this.props.cache && this.props.query.cached) {
        ({ data } = this.state);
      }

      // Added compute logic to stop user from being able to Save & Explore
      const {
        saveDatasetRadioBtnState,
        newSaveDatasetName,
        datasetToOverwrite,
        saveModalAutocompleteValue,
        shouldOverwriteDataSet,
        userDatasetOptions,
        showSaveDatasetModal,
      } = this.state;
      const disableSaveAndExploreBtn =
        (saveDatasetRadioBtnState === DatasetRadioState.SAVE_NEW &&
          newSaveDatasetName.length === 0) ||
        (saveDatasetRadioBtnState === DatasetRadioState.OVERWRITE_DATASET &&
          Object.keys(datasetToOverwrite).length === 0 &&
          saveModalAutocompleteValue.length === 0);

      return (
        <div className="ResultSetControls">
          <SaveDatasetModal
            visible={showSaveDatasetModal}
            onOk={this.handleSaveInDataset}
            saveDatasetRadioBtnState={saveDatasetRadioBtnState}
            shouldOverwriteDataset={shouldOverwriteDataSet}
            defaultCreateDatasetValue={newSaveDatasetName}
            userDatasetOptions={userDatasetOptions}
            disableSaveAndExploreBtn={disableSaveAndExploreBtn}
            onHide={this.handleHideSaveModal}
            handleDatasetNameChange={this.handleDatasetNameChange}
            handleSaveDatasetRadioBtnState={this.handleSaveDatasetRadioBtnState}
            handleOverwriteCancel={this.handleOverwriteCancel}
            handleOverwriteDataset={this.handleOverwriteDataset}
            handleOverwriteDatasetOption={this.handleOverwriteDatasetOption}
            handleSaveDatasetModalSearch={this.handleSaveDatasetModalSearch}
            filterAutocompleteOption={this.handleFilterAutocompleteOption}
            onChangeAutoComplete={this.handleOnChangeAutoComplete}
          />
          <div className="ResultSetButtons">
            {this.props.visualize &&
              this.props.database &&
              this.props.database.allows_virtual_table_explore && (
                <ExploreResultsButton
                  // @ts-ignore Redux types are difficult to work with, ignoring for now
                  query={this.props.query}
                  database={this.props.database}
                  actions={this.props.actions}
                  onClick={this.handleExploreBtnClick}
                />
              )}
            {this.props.csv && (
              <Button
                buttonSize="small"
                href={`/superset/csv/${this.props.query.id}`}
              >
                <i className="fa fa-file-text-o" /> {t('.CSV')}
              </Button>
            )}

            <CopyToClipboard
              text={prepareCopyToClipboardTabularData(data)}
              wrapped={false}
              copyNode={
                <Button buttonSize="small">
                  <i className="fa fa-clipboard" /> {t('Clipboard')}
                </Button>
              }
            />
          </div>
          {this.props.search && (
            <input
              type="text"
              onChange={this.changeSearch}
              value={this.state.searchText}
              className="form-control input-sm"
              placeholder={t('Filter Results')}
            />
          )}
        </div>
      );
    }
    return <div className="noControls" />;
  }

  render() {
    const { query } = this.props;
    const height = Math.max(
      0,
      this.props.search ? this.props.height - SEARCH_HEIGHT : this.props.height,
    );
    let sql;
    let exploreDBId = query.dbId;
    if (this.props.database && this.props.database.explore_database_id) {
      exploreDBId = this.props.database.explore_database_id;
    }

    if (this.props.showSql) {
      sql = <HighlightedSql sql={query.sql} />;
    }

    if (query.state === 'stopped') {
      return <Alert bsStyle="warning">Query was stopped</Alert>;
    }
    if (query.state === 'failed') {
      return (
        <div className="result-set-error-message">
          <ErrorMessageWithStackTrace
            title={t('Database Error')}
            error={query?.errors?.[0]}
            subtitle={<MonospaceDiv>{query.errorMessage}</MonospaceDiv>}
            copyText={query.errorMessage || undefined}
            link={query.link}
            source="sqllab"
          />
        </div>
      );
    }
    if (query.state === 'success' && query.ctas) {
      const { tempSchema, tempTable } = query;
      let object = 'Table';
      if (query.ctas_method === CtasEnum.VIEW) {
        object = 'View';
      }
      return (
        <div>
          <Alert bsStyle="info">
            {t(object)} [
            <strong>
              {tempSchema ? `${tempSchema}.` : ''}
              {tempTable}
            </strong>
            ] {t('was created')} &nbsp;
            <ButtonGroup>
              <Button
                buttonSize="small"
                className="m-r-5"
                onClick={() => this.popSelectStar(tempSchema, tempTable)}
              >
                {t('Query in a new tab')}
              </Button>
              <ExploreCtasResultsButton
                // @ts-ignore Redux types are difficult to work with, ignoring for now
                table={tempTable}
                schema={tempSchema}
                dbId={exploreDBId}
                database={this.props.database}
                actions={this.props.actions}
              />
            </ButtonGroup>
          </Alert>
        </div>
      );
    }
    if (query.state === 'success' && query.results) {
      const { results } = query;
      let data;
      if (this.props.cache && query.cached) {
        ({ data } = this.state);
      } else if (results && results.data) {
        ({ data } = results);
      }
      if (data && data.length > 0) {
        const expandedColumns = results.expanded_columns
          ? results.expanded_columns.map(col => col.name)
          : [];
        return (
          <>
            {this.renderControls()}
            {sql}
            <FilterableTable
              data={data}
              orderedColumnKeys={results.columns.map(col => col.name)}
              height={height}
              filterText={this.state.searchText}
              expandedColumns={expandedColumns}
            />
          </>
        );
      }
      if (data && data.length === 0) {
        return (
          <Alert bsStyle="warning">{t('The query returned no data')}</Alert>
        );
      }
    }
    if (query.cached || (query.state === 'success' && !query.results)) {
      if (query.isDataPreview) {
        return (
          <Button
            buttonSize="sm"
            className="fetch"
            buttonStyle="primary"
            onClick={() =>
              this.reFetchQueryResults({
                ...query,
                isDataPreview: true,
              })
            }
          >
            {t('Fetch data preview')}
          </Button>
        );
      }
      if (query.resultsKey) {
        return (
          <Button
            buttonSize="sm"
            className="fetch"
            buttonStyle="primary"
            onClick={() => this.fetchResults(query)}
          >
            {t('Refetch Results')}
          </Button>
        );
      }
    }
    let progressBar;
    let trackingUrl;
    if (query.progress > 0) {
      progressBar = (
        <ProgressBar
          percent={parseInt(query.progress.toFixed(0), 10)}
          striped
        />
      );
    }
    if (query.trackingUrl) {
      trackingUrl = (
        <Button
          buttonSize="small"
          onClick={() => query.trackingUrl && window.open(query.trackingUrl)}
        >
          {t('Track Job')}
        </Button>
      );
    }
    const progressMsg =
      query && query.extra && query.extra.progress
        ? query.extra.progress
        : null;
    return (
      <div style={LOADING_STYLES}>
        <div>{!progressBar && <Loading position="normal" />}</div>
        <QueryStateLabel query={query} />
        <div>
          {progressMsg && <Alert bsStyle="success">{progressMsg}</Alert>}
        </div>
        <div>{progressBar}</div>
        <div>{trackingUrl}</div>
      </div>
    );
  }
}<|MERGE_RESOLUTION|>--- conflicted
+++ resolved
@@ -18,13 +18,11 @@
  */
 import React, { CSSProperties } from 'react';
 import { Alert, ButtonGroup } from 'react-bootstrap';
-import rison from 'rison';
 import ProgressBar from 'src/common/components/ProgressBar';
 import moment from 'moment';
 import { RadioChangeEvent } from 'antd/lib/radio';
 import Button from 'src/components/Button';
 import shortid from 'shortid';
-<<<<<<< HEAD
 import {
   styled,
   t,
@@ -35,15 +33,8 @@
 
 import ErrorMessageWithStackTrace from 'src/components/ErrorMessage/ErrorMessageWithStackTrace';
 import { SaveDatasetModal } from 'src/SqlLab/components/SaveDatasetModal';
-=======
 import rison from 'rison';
-import { styled, t, makeApi } from '@superset-ui/core';
 import { debounce } from 'lodash';
-
-import ErrorMessageWithStackTrace from 'src/components/ErrorMessage/ErrorMessageWithStackTrace';
-import { SaveDatasetModal } from 'src/SqlLab/components/SaveDatasetModal';
-import { put as updateDatset } from 'src/api/dataset';
->>>>>>> ddbcf5b0
 import Loading from '../../components/Loading';
 import ExploreCtasResultsButton from './ExploreCtasResultsButton';
 import ExploreResultsButton from './ExploreResultsButton';
@@ -377,13 +368,7 @@
   handleFilterAutocompleteOption = (
     inputValue: string,
     option: { value: string; datasetId: number },
-<<<<<<< HEAD
-  ) => {
-    return option.value;
-  };
-=======
   ) => option.value.toLowerCase().includes(inputValue.toLowerCase());
->>>>>>> ddbcf5b0
 
   clearQueryResults(query: Query) {
     this.props.actions.clearQueryResults(query);
