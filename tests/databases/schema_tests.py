--- conflicted
+++ resolved
@@ -55,11 +55,7 @@
     result = schema.load(payload)
     assert result == {
         "configuration_method": ConfigurationMethod.DYNAMIC_FORM,
-<<<<<<< HEAD
-        "sqlalchemy_uri": "dummy://username:password@localhost:12345/dbname",
-=======
         "sqlalchemy_uri": "dummy+dummy://username:password@localhost:12345/dbname",
->>>>>>> 5a785d7a
     }
 
 
